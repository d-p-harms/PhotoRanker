const { onCall, HttpsError } = require('firebase-functions/v2/https');
const { defineSecret } = require('firebase-functions/params');
const admin = require('firebase-admin');
const { GoogleGenerativeAI } = require('@google/generative-ai');
const sharp = require('sharp');

// Initialize Firebase Admin SDK
admin.initializeApp();

// Define the secret for GEMINI_API_KEY
const geminiKey = defineSecret('GEMINI_API_KEY');

// ANALYZE PHOTOS FUNCTION
exports.analyzePhotos = onCall({
  secrets: [geminiKey],
  timeoutSeconds: 540,
  memory: '2GiB',
  region: 'us-central1',
}, async (request) => {
  try {
    const { photoUrls, criteria } = request.data;
    const maxBatchSize = 12;

    if (!photoUrls || !Array.isArray(photoUrls) || photoUrls.length === 0) {
      throw new HttpsError('invalid-argument', 'No photos provided');
    }

    if (photoUrls.length > maxBatchSize) {
      throw new HttpsError('invalid-argument', 
        `Maximum ${maxBatchSize} photos per batch. Please process in smaller groups.`);
    }

    if (!geminiKey.value()) {
      throw new HttpsError('internal', 'GEMINI_API_KEY not configured');
    }

    const genAI = new GoogleGenerativeAI(geminiKey.value());
    const model = genAI.getGenerativeModel({ model: 'gemini-1.5-flash' });

    console.log(`Starting photo analysis with criteria: ${criteria} for ${photoUrls.length} photos`);

    const concurrencyLimit = 6;
    const batches = [];
    
    for (let i = 0; i < photoUrls.length; i += concurrencyLimit) {
      batches.push(photoUrls.slice(i, i + concurrencyLimit));
    }

    let allResults = [];

    for (const [batchIndex, batch] of batches.entries()) {
      console.log(`Processing batch ${batchIndex + 1}/${batches.length} (${batch.length} photos)`);
      
      const batchPromises = batch.map(async (photoUrl, index) => {
        try {
          await new Promise(resolve => setTimeout(resolve, index * 200));
          return await analyzeImageWithGemini(photoUrl, criteria, model);
        } catch (error) {
          console.error(`Error in batch ${batchIndex + 1}, photo ${index + 1}:`, error);
          return {
            fileName: `photo_${index}`,
            storageURL: photoUrl,
            score: 70,
            tags: [],
            bestQuality: "Photo uploaded successfully",
            suggestions: ["Analysis temporarily unavailable - please try again"]
          };
        }
      });
      
      const batchResults = await Promise.all(batchPromises);
      allResults = allResults.concat(batchResults);
      
      if (batchIndex < batches.length - 1) {
        await new Promise(resolve => setTimeout(resolve, 1000));
      }
    }

    console.log('All photos analyzed successfully');
        
    const sortedResults = allResults.sort((a, b) => b.score - a.score);
    const topResults = sortedResults.slice(0, Math.min(12, sortedResults.length));
        
    console.log(`Returning top ${topResults.length} results`);

    return {
      success: true,
      results: topResults,
      metadata: {
        totalPhotos: photoUrls.length,
        batchesProcessed: batches.length,
        averageScore: Math.round(allResults.reduce((sum, r) => sum + r.score, 0) / allResults.length)
      }
    };
           
  } catch (error) {
    console.error('Error analyzing photos:', error);
    throw new HttpsError(
      'internal',
      error.message || 'Failed to analyze photos'
    );
  }
});

async function analyzeImageWithGemini(photoUrl, criteria, model) {
  try {
    console.log(`Processing photo: ${photoUrl} with criteria: ${criteria}`);

    let filePath;
    if (photoUrl.includes('firebasestorage.googleapis.com')) {
      const matches = photoUrl.match(/o\/(.+?)\?/);
      if (matches && matches[1]) {
        filePath = decodeURIComponent(matches[1]);
      }
    }

    const fileName = filePath ? filePath.split('/').pop() : 'uploaded_photo';

    const bucket = admin.storage().bucket();
    const file = bucket.file(filePath);
    
    const [buffer] = await file.download();
    
    const resizedBuffer = await sharp(buffer)
      .resize(1024, 1024, { 
        fit: 'inside',
        withoutEnlargement: true 
      })
      .jpeg({ quality: 85 })
      .toBuffer();

    const base64Image = resizedBuffer.toString('base64');

    const prompt = generatePrompt(criteria);
    
    const result = await model.generateContent([
      prompt,
      {
        inlineData: {
          data: base64Image,
          mimeType: 'image/jpeg'
        }
      }
    ]);

    const response = await result.response;
    const text = response.text();
    
    console.log(`Analysis complete for ${fileName}`);
    
    return parseGeminiResponse(text, fileName, photoUrl, criteria);
    
  } catch (error) {
    console.error('Error in analyzeImageWithGemini:', error);
    
    const fileName = photoUrl.split('/').pop() || 'photo';
    return createFallbackResponse(fileName, photoUrl, criteria);
  }
}

function generatePrompt(criteria) {
  const basePrompt = `You are an expert dating profile consultant. Analyze this photo and provide specific, actionable feedback.

IMPORTANT: Your response must be valid JSON in this exact format:
{
  "score": 85,
  "visualQuality": 88,
  "attractivenessScore": 82,
  "datingAppealScore": 87,
  "swipeWorthiness": 84,
  "tags": ["outdoor", "genuine_smile", "good_lighting"],
  "bestQuality": "Genuine smile creates immediate connection",
  "suggestions": ["Consider a less busy background", "Angle camera slightly higher"],
  "strengths": ["Natural expression", "Good eye contact"],
  "improvements": ["Background could be cleaner", "Lighting could be softer"],
  "nextPhotoSuggestions": ["Add a full body shot", "Include a hobby photo"],
  "technicalFeedback": {
    "lighting": "good",
    "composition": "decent", 
    "background": "busy",
    "angle": "flattering"
  },
  "datingInsights": {
    "personalityProjected": ["friendly", "approachable"],
    "demographicAppeal": "broad",
    "profileRole": "primary"
  }
}`;

  const criteriaSpecific = {
    'best': 'Focus on overall dating appeal and what makes this photo stand out.',
    'balanced': 'Evaluate how this photo fits into a complete dating profile.',
    'profile_order': 'Determine if this should be a main photo, secondary, or supporting image.',
    'conversation_starters': 'Identify elements that would spark interesting conversations.',
    'broad_appeal': 'Assess appeal across different demographics and preferences.',
    'authenticity': 'Evaluate how genuine and authentic the person appears.',
    'social': 'Analyze social dynamics and group interaction appeal.',
    'activity': 'Focus on activity/hobby elements and lifestyle appeal.',
    'personality': 'Identify personality traits and character projection.'
  };

  return basePrompt + '\n\nSpecific focus: ' + (criteriaSpecific[criteria] || criteriaSpecific['best']);
}

function parseGeminiResponse(responseText, fileName, photoUrl, criteria) {
  try {
    const jsonMatch = responseText.match(/\{[\s\S]*\}/);
    if (jsonMatch) {
      const parsed = JSON.parse(jsonMatch[0]);
      return {
        fileName: fileName,
        storageURL: photoUrl,
        score: Math.min(Math.max(parsed.score || 75, 0), 100),
        visualQuality: Math.min(Math.max(parsed.visualQuality || parsed.score || 75, 0), 100),
        attractivenessScore: Math.min(Math.max(parsed.attractivenessScore || parsed.score || 75, 0), 100),
        datingAppealScore: Math.min(Math.max(parsed.datingAppealScore || parsed.score || 75, 0), 100),
        swipeWorthiness: Math.min(Math.max(parsed.swipeWorthiness || parsed.score || 75, 0), 100),
        tags: Array.isArray(parsed.tags) ? parsed.tags : [],
        bestQuality: parsed.bestQuality || getCriteriaSpecificFallback(criteria, responseText),
        suggestions: Array.isArray(parsed.suggestions) ? parsed.suggestions : ["Consider the analysis feedback provided"],
        strengths: Array.isArray(parsed.strengths) ? parsed.strengths : [parsed.bestQuality || "Photo has good qualities"],
        improvements: Array.isArray(parsed.improvements) ? parsed.improvements : parsed.suggestions || ["Minor improvements possible"],
        nextPhotoSuggestions: Array.isArray(parsed.nextPhotoSuggestions) ? parsed.nextPhotoSuggestions : ["Add complementary photos"],
        technicalFeedback: parsed.technicalFeedback || {},
        datingInsights: parsed.datingInsights || {
          personalityProjected: [],
          demographicAppeal: null,
          profileRole: null
        }
      };
    }
  } catch (parseError) {
    console.warn('JSON parsing failed, using fallback parsing:', parseError);
  }
  
  return createFallbackResponse(fileName, photoUrl, criteria, responseText);
}

function createFallbackResponse(fileName, photoUrl, criteria, responseText = '') {
  let score = 75;
  
  const scoreMatch = responseText.match(/(?:score|rating):?\s*(\d+)/i);
  if (scoreMatch) {
    score = Math.min(Math.max(parseInt(scoreMatch[1], 10), 0), 100);
  }
  
  let bestQuality = getCriteriaSpecificFallback(criteria, responseText);
  let suggestions = ["Consider the analysis feedback provided"];
  
  if (responseText.toLowerCase().includes('lighting')) {
    suggestions = ["Focus on improving lighting conditions"];
  } else if (responseText.toLowerCase().includes('background')) {
    suggestions = ["Consider a cleaner background"];
  }
  
  return {
    fileName: fileName,
    storageURL: photoUrl,
    score: score,
    visualQuality: Math.max(score - 5, 0),
    attractivenessScore: score,
    datingAppealScore: Math.max(score - 3, 0),
    swipeWorthiness: Math.max(score - 2, 0),
    tags: [],
    bestQuality: bestQuality,
    suggestions: suggestions,
    strengths: [bestQuality],
    improvements: suggestions,
    nextPhotoSuggestions: ["Add more photos to complement this one"],
    technicalFeedback: {},
    datingInsights: {
      personalityProjected: [],
      demographicAppeal: null,
      profileRole: null
    }
  };
}

function getCriteriaSpecificFallback(criteria, responseText) {
  switch (criteria) {
    case 'profile_order':
      return "Photo analyzed for profile positioning";
    case 'conversation_starters':
      return "Photo evaluated for conversation potential";
    case 'broad_appeal':
      return "Photo assessed for demographic appeal";
    case 'authenticity':
      return "Photo reviewed for authenticity";
    case 'balanced':
      return "Photo categorized for profile balance";
    default:
      return "Photo analysis completed";
  }
}

// GET CONFIG FUNCTION
exports.getConfig = onCall({
  region: 'us-central1',
}, async (request) => {
  return {
    maxPhotos: 12,
    maxBatchSize: 12,
    supportedCriteria: [
      'best', 
      'balanced', 
      'profile_order', 
      'conversation_starters', 
      'broad_appeal', 
      'authenticity',
      'social',
      'activity',
      'personality'
    ],
    version: '2.1.0',
    features: {
      enhancedAnalysis: true,
      detailedScoring: true,
      personalityInsights: true,
      technicalFeedback: true,
      profilePositioning: true,
      conversationOptimization: true,
      appealAnalysis: true,
      authenticityCheck: true
    }
  };
<<<<<<< HEAD
});
=======
});
>>>>>>> 2ae9f817
<|MERGE_RESOLUTION|>--- conflicted
+++ resolved
@@ -323,8 +323,4 @@
       authenticityCheck: true
     }
   };
-<<<<<<< HEAD
 });
-=======
-});
->>>>>>> 2ae9f817
